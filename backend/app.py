--- conflicted
+++ resolved
@@ -1,25 +1,12 @@
 """Main Flask application for Function Hackathon backend."""
 
 import os
-<<<<<<< HEAD
-import firebase_admin
-from firebase_admin import credentials, firestore
-import requests
-import sys
-import subprocess
-import tempfile
-import shutil
-import time
-from pathlib import Path
-from flask import Flask, request, render_template, jsonify, send_file
-=======
 import uuid
 import logging
 from datetime import datetime
 from flask import Flask, request, jsonify
 from flask_cors import CORS
 from functools import wraps
->>>>>>> 1df160f0
 from werkzeug.utils import secure_filename
 from google.cloud import storage, pubsub_v1, firestore
 import json
@@ -29,21 +16,8 @@
 
 # Initialize Flask app
 app = Flask(__name__)
-<<<<<<< HEAD
-
-# Firestore initialization
-FIRESTORE_CRED_PATH = os.getenv('GOOGLE_APPLICATION_CREDENTIALS', 'serviceAccount.json')
-if not firebase_admin._apps:
-    cred = credentials.Certificate(FIRESTORE_CRED_PATH)
-    firebase_admin.initialize_app(cred)
-db = firestore.client()
-app.config['MAX_CONTENT_LENGTH'] = 100 * 1024 * 1024  # 100MB max file size
-app.config['UPLOAD_FOLDER'] = 'uploads'
-app.config['RESULTS_FOLDER'] = 'results'
-=======
 app.config.from_object(Config)
 CORS(app)
->>>>>>> 1df160f0
 
 # Initialize logging
 logging.basicConfig(level=logging.INFO)
@@ -89,113 +63,6 @@
 def upload_video():
     """Upload video endpoint."""
     try:
-<<<<<<< HEAD
-        # Get API key
-        api_key = os.getenv('CLAUDE_API_KEY')
-        if not api_key:
-            return {
-                'error': 'CLAUDE_API_KEY environment variable not set. Please set your API key.'
-            }
-
-        # Create output directories
-        frames_dir = os.path.join(app.config['RESULTS_FOLDER'], analysis_id, 'interaction_frames')
-        analysis_dir = os.path.join(app.config['RESULTS_FOLDER'], analysis_id, 'analysis')
-        mouse_dir = os.path.join(app.config['RESULTS_FOLDER'], analysis_id, 'mouse_analysis')
-        os.makedirs(frames_dir, exist_ok=True)
-        os.makedirs(analysis_dir, exist_ok=True)
-        os.makedirs(mouse_dir, exist_ok=True)
-
-        # 1. Extract interaction frames (reduced frequency for speed)
-        print("🎬 Extracting interaction frames...")
-        frame_count, frame_files = extract_interaction_frames(video_path, frames_dir, fps=1)  # Reduced from 2 to 1 FPS
-
-        if frame_count == 0:
-            return {'error': 'Failed to extract interaction frames from video'}
-
-        # 2. Track mouse movements (sampled for speed)
-        print("🖱️ Tracking mouse movements...")
-        mouse_positions = track_mouse_movement_fast(video_path, mouse_dir)  # Use fast tracking
-
-        if not mouse_positions:
-            return {'error': 'No mouse movements detected in video'}
-
-        # 3. Analyze movement patterns
-        print("📊 Analyzing movement patterns...")
-        movement_data = analyze_movement_patterns(mouse_positions)
-
-        # 4. Detect friction points from mouse movements
-        print("🚨 Detecting friction points...")
-        friction_points = detect_friction_points(movement_data)
-
-        # 5. Analyze interaction patterns with AI (Anthropic Claude)
-        print("🤖 Analyzing interaction patterns with Anthropic Claude...")
-        interaction_analysis = analyze_interaction_patterns_claude(frames_dir, analysis_id, api_key)
-
-        if not interaction_analysis or 'error' in interaction_analysis:
-            return {'error': 'No interaction patterns were identified'}
-
-        # 6. Analyze overall user behavior (Anthropic Claude)
-        print("🧠 Synthesizing user behavior summary with Claude...")
-        behavior_analysis = synthesize_behavior_summary_claude(interaction_analysis.get('frame_analyses', []), api_key)
-
-        # 7. Generate heat map
-        video_name = Path(video_path).stem
-        heat_map_path = os.path.join(mouse_dir, f'mouse_heat_map_{video_name}.png')
-        generate_heat_map(mouse_positions, heat_map_path)
-
-        # 8. Generate reports
-        timestamp = time.strftime('%Y%m%d_%H%M%S')
-
-        # Mouse movement report
-        mouse_report_path = os.path.join(mouse_dir, f'mouse_analysis_{video_name}_{timestamp}.md')
-        generate_movement_report(movement_data, friction_points, video_name, mouse_report_path)
-
-        # Interaction analysis report
-        interaction_report_path = os.path.join(analysis_dir, f'interaction_analysis_{video_name}_{timestamp}.md')
-        generate_interaction_report(interaction_analysis.get('frame_analyses', []), {}, behavior_analysis, video_name, interaction_report_path)
-
-        # Create summary for web display
-        summary = create_web_summary(movement_data, friction_points, interaction_analysis, behavior_analysis, frame_count)
-
-        # --- Firestore Integration ---
-        session_doc = {
-            'session_id': analysis_id,
-            'timestamp': firestore.SERVER_TIMESTAMP,
-            'video_name': video_name,
-            'friction_points': friction_points,
-            'event_stream': movement_data.get('event_stream', []),
-            'interaction_analysis': interaction_analysis,
-            'behavior_analysis': behavior_analysis,
-            'summary': summary,
-            'mouse_positions_count': len(mouse_positions),
-            'frame_count': frame_count,
-        }
-        db.collection('sessions').document(analysis_id).set(session_doc)
-
-        # Universal context: Personal Data Store (user-specific summary)
-        # For demo, use API key as user id (replace with real user id in production)
-        user_id = api_key[-8:] if api_key else 'unknown_user'
-        user_summary_doc = {
-            'user_id': user_id,
-            'last_session_id': analysis_id,
-            'last_summary': summary,
-            'last_behavior_analysis': behavior_analysis,
-            'updated_at': firestore.SERVER_TIMESTAMP,
-        }
-        db.collection('user_summaries').document(user_id).set(user_summary_doc, merge=True)
-
-        return {
-            'success': True,
-            'summary': summary,
-            'frame_count': frame_count,
-            'mouse_positions_count': len(mouse_positions),
-            'friction_points': friction_points,
-            'interaction_analysis': interaction_analysis,
-            'behavior_analysis': behavior_analysis,
-            'mouse_report_path': mouse_report_path,
-            'interaction_report_path': interaction_report_path,
-            'heat_map_path': heat_map_path
-=======
         # Check if file is in request
         if 'video' not in request.files:
             return jsonify({'error': 'No video file provided'}), 400
@@ -259,7 +126,6 @@
         message_data = {
             'sessionId': session_id,
             'gcsUri': gcs_uri
->>>>>>> 1df160f0
         }
         
         future = publisher.publish(
@@ -279,211 +145,6 @@
         }), 201
         
     except Exception as e:
-<<<<<<< HEAD
-        return {'error': f'Analysis failed: {str(e)}'}
-        # --- Firestore Integration ---
-        session_doc = {
-            'session_id': analysis_id,
-            'timestamp': firestore.SERVER_TIMESTAMP,
-            'video_name': video_name,
-            'friction_points': friction_points,
-            'event_stream': movement_data.get('event_stream', []),
-            'interaction_analysis': interaction_analysis,
-            'behavior_analysis': behavior_analysis,
-            'summary': summary,
-            'mouse_positions_count': len(mouse_positions),
-            'frame_count': frame_count,
-        }
-        db.collection('sessions').document(analysis_id).set(session_doc)
-
-        # Universal context: Personal Data Store (user-specific summary)
-        # For demo, use API key as user id (replace with real user id in production)
-        user_id = api_key[-8:] if api_key else 'unknown_user'
-        user_summary_doc = {
-            'user_id': user_id,
-            'last_session_id': analysis_id,
-            'last_summary': summary,
-            'last_behavior_analysis': behavior_analysis,
-            'updated_at': firestore.SERVER_TIMESTAMP,
-        }
-        db.collection('user_summaries').document(user_id).set(user_summary_doc, merge=True)
-
-        return {
-            'success': True,
-            'summary': summary,
-            'frame_count': frame_count,
-            'mouse_positions_count': len(mouse_positions),
-            'friction_points': friction_points,
-            'interaction_analysis': interaction_analysis,
-            'behavior_analysis': behavior_analysis,
-            'mouse_report_path': mouse_report_path,
-            'interaction_report_path': interaction_report_path,
-            'heat_map_path': heat_map_path
-        }
-    except Exception as e:
-        return {'error': f'Analysis failed: {str(e)}'}
-    """Use Anthropic Claude multimodal API to summarize frames."""
-    frame_files = sorted([str(p) for p in Path(frames_dir).glob('*.png')])
-    frame_analyses = []
-    for idx, frame_path in enumerate(frame_files):
-        with open(frame_path, 'rb') as img_file:
-            img_bytes = img_file.read()
-        prompt = (
-            f"You are an expert in user experience and interaction analysis. "
-            f"Given the following image (frame {idx}) from a user session recording, "
-            f"describe in detail what the user is doing, any visible interface elements, and any signs of confusion, hesitation, or friction. "
-            f"If you see any potential usability issues, highlight them. "
-            f"Be concise but specific."
-        )
-        # Anthropic multimodal API call
-        response = requests.post(
-            "https://api.anthropic.com/v1/messages",
-            headers={
-                "x-api-key": api_key,
-                "anthropic-version": "2023-06-01",
-                "content-type": "application/json"
-            },
-            json={
-                "model": "claude-3-opus-20240229",
-                "max_tokens": 512,
-                "messages": [
-                    {"role": "user", "content": [
-                        {"type": "text", "text": prompt},
-                        {"type": "image", "source": "base64", "data": img_bytes.hex()}
-                    ]}
-                ]
-            }
-        )
-        if response.status_code == 200:
-            result = response.json()
-            analysis = result.get('content', [{}])[0].get('text', '')
-        else:
-            analysis = f"Error: {response.text}"
-        frame_analyses.append({
-            "frame": frame_path,
-            "frame_index": idx,
-            "analysis": analysis
-        })
-    return {"frame_analyses": frame_analyses}
-
-def synthesize_behavior_summary_claude(frame_analyses, api_key):
-    """Use Anthropic Claude to synthesize behavioral summary from frame analyses."""
-    if not frame_analyses:
-        return "No frame analyses available."
-    summary_prompt = (
-        "You are an expert UX and usability analyst. "
-        "Given the following frame-by-frame interaction analyses from a user session, "
-        "synthesize a behavioral summary that describes the user's journey, identifies friction points, and provides actionable recommendations for improving the experience. "
-        "Structure your response with clear sections: \n"
-        "1. Session Overview\n2. Key Observations\n3. Friction Points\n4. Recommendations\n"
-        "Be specific and practical.\n\nFrame Analyses:" 
-    )
-    for fa in frame_analyses:
-        summary_prompt += f"\nFrame {fa.get('frame_index')}: {fa.get('analysis')}"
-    response = requests.post(
-        "https://api.anthropic.com/v1/messages",
-        headers={
-            "x-api-key": api_key,
-            "anthropic-version": "2023-06-01",
-            "content-type": "application/json"
-        },
-        json={
-            "model": "claude-3-opus-20240229",
-            "max_tokens": 1024,
-            "messages": [
-                {"role": "user", "content": [{"type": "text", "text": summary_prompt}]}
-            ]
-        }
-    )
-    if response.status_code == 200:
-        result = response.json()
-        return result.get('content', [{}])[0].get('text', '')
-    else:
-        return f"Error: {response.text}"
-
-        
-
-def create_web_summary(movement_data, friction_points, interaction_analysis, behavior_analysis, frame_count):
-    """Create a summary suitable for web display."""
-    summary = {
-        'frames_analyzed': frame_count,
-        'mouse_positions': movement_data.get('total_positions', 0),
-        'total_movements': movement_data.get('total_movements', 0),
-        'average_speed': movement_data.get('average_speed', 0),
-        'friction_points': [],
-        'interaction_patterns': [],
-        'critical_issues': [],
-        'recommendations': []
-    }
-    
-    # Extract friction points from mouse tracking
-    for point in friction_points:
-        summary['friction_points'].append({
-            'type': point['type'],
-            'position': point['position'],
-            'timestamp': point['timestamp'],
-            'description': point['description']
-        })
-    
-    # Extract interaction patterns from new format
-    if interaction_analysis and 'frame_analyses' in interaction_analysis:
-        for analysis in interaction_analysis['frame_analyses']:
-            summary['interaction_patterns'].append({
-                'frame': analysis.get('frame', 'Unknown'),
-                'frame_index': analysis.get('frame', 'Unknown'),
-                'analysis': analysis.get('analysis', '')
-            })
-    
-    # Extract critical issues and recommendations from behavior analysis
-    if behavior_analysis:
-        # Simple parsing of the behavior analysis to extract key points
-        lines = behavior_analysis.split('\n')
-        current_section = None
-        
-        for line in lines:
-            line = line.strip()
-            if line.startswith('**') and line.endswith('**'):
-                current_section = line.strip('*')
-            elif line and current_section and line.startswith('-'):
-                if 'friction' in current_section.lower() or 'problem' in current_section.lower():
-                    summary['critical_issues'].append(line.strip('- '))
-                elif 'solution' in current_section.lower() or 'recommendation' in current_section.lower():
-                    summary['recommendations'].append(line.strip('- '))
-    
-    return summary
-
-@app.route('/')
-def index():
-    """Main page."""
-    return render_template('index.html')
-
-@app.route('/upload', methods=['POST'])
-def upload_file():
-    """Handle file upload and start analysis."""
-    if 'video' not in request.files:
-        return jsonify({'error': 'No video file provided'})
-    
-    file = request.files['video']
-    if file.filename == '':
-        return jsonify({'error': 'No file selected'})
-    
-    if not allowed_file(file.filename):
-        return jsonify({'error': 'Invalid file type. Please upload an MP4, AVI, MOV, or MKV file.'})
-    
-    if not check_ffmpeg():
-        return jsonify({'error': 'ffmpeg is not installed. Please install ffmpeg to process videos.'})
-    
-    if not check_opencv():
-        return jsonify({'error': 'OpenCV is not installed. Please install opencv-python: pip install opencv-python'})
-    
-    # Save uploaded file
-    filename = secure_filename(file.filename)
-    analysis_id = f"analysis_{int(time.time())}"
-    video_path = os.path.join(app.config['UPLOAD_FOLDER'], f"{analysis_id}_{filename}")
-    file.save(video_path)
-    
-    # Start analysis in background
-=======
         logger.error(f"Error uploading video: {str(e)}")
         return jsonify({'error': 'Internal server error'}), 500
 
@@ -492,7 +153,6 @@
 @require_api_key
 def get_session(session_id):
     """Get session details."""
->>>>>>> 1df160f0
     try:
         # Get session from Firestore
         doc = firestore_client.collection(Config.FIRESTORE_COLLECTION_SESSIONS).document(session_id).get()
